/*global beforeEach, describe, DiceRoller, DiceRoll, expect, jasmine, it, utils */
;(() => {
  'use strict';

  const loopCount = 1000;

  describe('basic dice', () => {
    const dice = [4, 6, 10, 20, '%'];
    let diceRoller;

    beforeEach(() => {
      // create a new instance of the DiceRoller
      diceRoller = new DiceRoller();
    });

    // loop through and run the tests for the dice
    for(let i = 0; i < dice.length; i++){
      const die = dice[i],
            sides = die === '%' ? 100 : die,
            notation = 'd' + die;

      it(`should return between 1 and ${sides} for \`${notation}\``, () => {
        // run the tests multiple times for consistency
        for(let j = 0; j < loopCount; j++){
          const roll = diceRoller.roll(notation);

          expect(roll).toEqual(jasmine.any(DiceRoll));

          expect(roll).toBeDiceRoll({
            dieRange: {
              min: 1,
              max: sides
            },
            totalRange: {
              min: 1,
              max: sides
            },
            rolls: [1],
            notation: notation
          });
        }
      });
    }
  });

  describe('fudge dice', () => {
    const dice = ['dF', 'dF.2', 'dF.1'];
    let diceRoller;

    beforeEach(() => {
      // create a new instance of the DiceRoller
      diceRoller = new DiceRoller();
    });

    // loop through and run the tests for the dice
    for(let i = 0; i < dice.length; i++){
      const die = dice[i],
            notation = die;

      // Fudge dice always provide a value between -1 and 1
      it(`should be between -1 and 1 for \`${notation}\``, () => {
        // run the tests multiple times for consistency
        for(let j = 0; j < loopCount; j++){
          const roll = diceRoller.roll(notation);

          expect(roll).toEqual(jasmine.any(DiceRoll));

          expect(roll).toBeDiceRoll({
            dieRange: {
              min: -1,
              max: 1
            },
            totalRange: {
              min: -1,
              max: 1
            },
            rolls: [1],
            notation: notation
          });
        }
      });
    }
  });

  describe('multiple dice', () => {
    const dice = [
      {sides: 6, rolls: 4},
      {sides: 10, rolls: 8},
      {sides: 20, rolls: 5}
    ];
    let diceRoller;

    beforeEach(() => {
      // create a new instance of the DiceRoller
      diceRoller = new DiceRoller();
    });

    for(let i = 0; i < dice.length; i++){
      const die = dice[i],
            notation = `${die.rolls}d${die.sides}`;

      it(`should roll a ${die.sides} sided die ${die.rolls} times`, () => {
        // run the tests multiple times for consistency
        for(let j = 0; j < loopCount; j++){
          const roll = diceRoller.roll(notation);

          expect(roll).toEqual(jasmine.any(DiceRoll));

          expect(roll).toBeDiceRoll({
            dieRange: {
              min: 1,
              max: die.sides
            },
            totalRange: {
              min: die.rolls,
              max: die.rolls*die.sides
            },
            rolls: [die.rolls],
            notation: notation
          });
        }
      });
    }

    it('should compute multiple dice rolls for `1d6+2d10`', () => {
      const notation = '1d6+2d10',
            roll = diceRoller.roll(notation),
            total = roll.getTotal();

      expect(roll).toEqual(jasmine.any(DiceRoll));

      // check value is within allowed range
      expect(total).toBeWithinRange({min: 3, max: 26});

      // check the rolls list is correct
      expect(roll).toHaveRolls({rolls: [1,2]});

      expect(roll.rolls[0]).toHaveValuesWithinRange({min: 1, max: 6});
      expect(roll.rolls[1]).toHaveValuesWithinRange({min: 1, max: 10});

      expect(roll.rolls).toArraySumEqualTo(total);

      // check the output string
      expect(roll).toMatchParsedNotation({
        notation: notation,
        rolls: `[${roll.rolls[0].join(',')}]+[${roll.rolls[1].join(',')}]`,
        total: total,
      });
    });

    it('should compute multiple dice rolls for `3d6*2d10-L`', () => {
      const notation = '3d6*2d10-L',
            roll = diceRoller.roll(notation),
            total = roll.getTotal();

      expect(roll).toEqual(jasmine.any(DiceRoll));

      // check value is within allowed range
      expect(total).toBeWithinRange({min: 3, max: 180});

      // check the rolls list is correct
      expect(roll).toHaveRolls({rolls: [3,2]});

      expect(roll.rolls[0]).toHaveValuesWithinRange({min: 1, max: 6});
      expect(roll.rolls[1]).toHaveValuesWithinRange({min: 1, max: 10});

      expect(utils.reduceArray(roll.rolls[0]) * (utils.reduceArray(roll.rolls[1]) - utils.getMin(roll.rolls[1]))).toArraySumEqualTo(total);

      // check the output string
      expect(roll).toMatchParsedNotation({
        notation: notation,
        rolls: `[${roll.rolls[0].join(',')}]*[${roll.rolls[1].join(',')}]-L`,
        total: total,
      });
    });

    it('should compute multiple dice rolls for `4d6/2d3`', () => {
      const notation = '4d6/2d3',
            roll = diceRoller.roll(notation),
            total = roll.getTotal();

      expect(roll).toEqual(jasmine.any(DiceRoll));

      // check value is within allowed range
      expect(total).toBeWithinRange({min: 0.66, max: 12});

      // check the rolls list is correct
      expect(roll).toHaveRolls({rolls: [4,2]});

      expect(roll.rolls[0]).toHaveValuesWithinRange({min: 1, max: 6});
      expect(roll.rolls[1]).toHaveValuesWithinRange({min: 1, max: 3});

      expect(utils.reduceArray(roll.rolls[0]) / utils.reduceArray(roll.rolls[1])).toArraySumEqualTo(total);

      // check the output string
      expect(roll).toMatchParsedNotation({
        notation: notation,
        rolls: `[${roll.rolls[0].join(',')}]/[${roll.rolls[1].join(',')}]`,
        total: total,
      });
    });
  });

  describe('exploding, compounding, and penetrating', () => {
    let diceRoller;

    beforeEach(() => {
      // create a new instance of the DiceRoller
      diceRoller = new DiceRoller();
    });

    it('should explode for `1d2!`', () => {
      const notation = '1d2!';
      let hasExploded = false;

      // loop this roll for consistency
      for(let i = 0; i < loopCount; i++){
        const roll = diceRoller.roll(notation),
              total = roll.getTotal();

        expect(roll).toEqual(jasmine.any(DiceRoll));

        // check value is within allowed range
        expect(total).toBeGreaterThan(0);

        // check the rolls list is correct
        expect(roll).toHaveRolls({rolls: ['*']});
        expect(roll.rolls).toArraySumEqualTo(total);

        expect(roll.rolls[0]).toExplode({min: 1, max: 2});

        // check the output string
        expect(roll).toMatchParsedNotation({
          notation: notation,
          rolls: `[${roll.rolls[0].join('!,')}]`,
          total: total,
        });

        // determine whether this roll exploded by checking the amount of rolls
        hasExploded = hasExploded || (roll.rolls[0].length > 1);
      }

      // if we run many rolls, we should expect at least one to have exploded
      expect(hasExploded).toBeTruthy();
    });

    it('should compound explode for `1d2!!`', () => {
      const notation = '1d2!!';
      let hasCompounded = false;

      // loop this roll for consistency
      for(let i = 0; i < loopCount; i++){
        const roll = diceRoller.roll(notation),
              total = roll.getTotal();

        expect(roll).toEqual(jasmine.any(DiceRoll));

        // check value is within allowed range
        expect(total).toBeGreaterThan(0);

        // check the rolls list is correct
        expect(roll).toHaveRolls({rolls: ['*']});
        expect(roll.rolls).toArraySumEqualTo(total);

        // check the output string
        expect(roll).toMatchParsedNotation({
          notation: notation,
          rolls: `[${total}${(total > 2) ? '!!' : ''}]`,
          total: total,
        });

        // determine whether this roll compounded by checking the value of the roll
        hasCompounded = hasCompounded || (total > 2);
      }

      // if we run many rolls, we should expect at least one to have compounded
      expect(hasCompounded).toBeTruthy();
    });

    it('should penetrate for `1d2!p`', () => {
      const notation = '1d2!p';
      let hasExploded = false;

      // loop this roll for consistency
      for(let i = 0; i < loopCount; i++) {
        const roll = diceRoller.roll(notation),
              total = roll.getTotal();

        expect(roll).toEqual(jasmine.any(DiceRoll));

        // check value is within allowed range
        expect(total).toBeGreaterThan(0);

        // check the rolls list is correct
        expect(roll).toHaveRolls({rolls: ['*']});
        expect(roll.rolls).toArraySumEqualTo(total);

        expect(roll.rolls[0]).toExplode({min: 1, max: 2, penetrate: true});

        // check the output string
        expect(roll).toMatchParsedNotation({
          notation: notation,
          rolls: `[${roll.rolls[0].join('!p,')}]`,
          total: total,
        });

        // determine whether this roll exploded by checking the amount of rolls
        hasExploded = hasExploded || (roll.rolls[0].length > 1);
      }

      // if we run many rolls, we should expect at least one to have exploded
      expect(hasExploded).toBeTruthy();
    });

    it('should penetrate compound for `1d2!!p`', () => {
      const notation = '1d2!!p';
      let hasCompounded = false;

      // loop this roll for consistency
      for(let i = 0; i < loopCount; i++){
        const roll = diceRoller.roll(notation),
              total = roll.getTotal();

        expect(roll).toEqual(jasmine.any(DiceRoll));

        // check value is within allowed range
        expect(total).toBeGreaterThan(0);

        // check the rolls list is correct
        expect(roll).toHaveRolls({rolls: ['*']});
        expect(roll.rolls).toArraySumEqualTo(total);

        // check the output string (check for total >= 2, as penetrating subtracts 1, so a second roll of one, would be zero)
        expect(roll).toMatchParsedNotation({
          notation: notation,
          rolls: `[${total}${(total >= 2) ? '!!p' : ''}]`,
          total: total,
        });

        // determine whether this roll compounded by checking the value of the roll
        hasCompounded = hasCompounded || (total >= 2);
      }

      // if we run many rolls, we should expect at least one to have compounded
      expect(hasCompounded).toBeTruthy();
    });

    it('should penetrate compound for `2d2!!p', () => {
      const notation = '2d2!!p';
      let hasCompounded = false;

      // loop this roll for consistency
      for(let i = 0; i < loopCount; i++){
        const roll = diceRoller.roll(notation),
              total = roll.getTotal();

        expect(roll).toEqual(jasmine.any(DiceRoll));

        // check value is within allowed range
        expect(total).toBeGreaterThan(0);

        // check the rolls list is correct
        expect(roll).toHaveRolls({rolls: ['*']});
        expect(roll.rolls).toArraySumEqualTo(total);

        // ideally we should check notation output here, but I can't see a sensible way of doing this correctly

        // determine whether this roll compounded by checking the value of the roll
        hasCompounded = hasCompounded || (total >= 4);
      }

      // if we run many rolls, we should expect at least one to have compounded
      expect(hasCompounded).toBeTruthy();
    });

    it('should explode if higher than 1 for `1d6!>1`', () => {
      const notation = '1d6!>1';
      let hasExploded = false;

      // loop this roll for consistency
      for(let i = 0; i < loopCount; i++){
        const roll = diceRoller.roll(notation),
              total = roll.getTotal();

        expect(roll).toEqual(jasmine.any(DiceRoll));

        // check value is within allowed range
        expect(total).toBeGreaterThan(0);

        // check the rolls list is correct
        expect(roll).toHaveRolls({rolls: ['*']});
        expect(roll.rolls).toArraySumEqualTo(total);

        expect(roll.rolls[0]).toExplode({
          min: 1,
          max: 6,
          comparePoint: {
            operator: '>',
            value: 1,
          },
        });

        // check the output string
        expect(roll).toMatchParsedNotation({
          notation: notation,
          rolls: `[${roll.rolls[0].join('!,')}]`,
          total: total,
        });

        // determine whether this roll exploded by checking the amount of rolls
        hasExploded = hasExploded || (roll.rolls[0].length > 1);
      }

      // if we run many rolls, we should expect at least one to have exploded
      expect(hasExploded).toBeTruthy();
    });

    it('should explode if less than 2 for `1d2!<2`', () => {
      const notation = '1d2!<2';
      let hasExploded = false;

      // loop this roll for consistency
      for(let i = 0; i < loopCount; i++){
        const roll = diceRoller.roll(notation),
              total = roll.getTotal();

        expect(roll).toEqual(jasmine.any(DiceRoll));

        // check value is within allowed range
        expect(total).toBeGreaterThan(0);

        // check the rolls list is correct
        expect(roll).toHaveRolls({rolls: ['*']});
        expect(roll.rolls).toArraySumEqualTo(total);

        expect(roll.rolls[0]).toExplode({
          min: 1,
          max: 2,
          comparePoint: {
            operator: '<',
            value: 2,
          },
        });

        // check the output string
        expect(roll).toMatchParsedNotation({
          notation: notation,
          rolls: `[${roll.rolls[0].join('!,')}]`,
          total: total,
        });

        // determine whether this roll exploded by checking the amount of rolls
        hasExploded = hasExploded || (roll.rolls[0].length > 1);
      }

      // if we run many rolls, we should expect at least one to have exploded
      expect(hasExploded).toBeTruthy();
    });

    it('should explode if equal to 2 for `1d3!=2`', () => {
      const notation = '1d3!=2';
      let hasExploded = false;

      // loop this roll for consistency
      for(let i = 0; i < loopCount; i++){
        const roll = diceRoller.roll(notation),
              total = roll.getTotal();

        expect(roll).toEqual(jasmine.any(DiceRoll));

        // check value is within allowed range
        expect(total).toBeGreaterThan(0);

        // check the rolls list is correct
        expect(roll).toHaveRolls({rolls: ['*']});
        expect(roll.rolls).toArraySumEqualTo(total);

        expect(roll.rolls[0]).toExplode({
          min: 1,
          max: 3,
          comparePoint: {
            operator: '=',
            value: 2,
          },
        });

        // check the output string
        expect(roll).toMatchParsedNotation({
          notation: notation,
          rolls: `[${roll.rolls[0].join('!,')}]`,
          total: total,
        });

        // determine whether this roll exploded by checking the amount of rolls
        hasExploded = hasExploded || (roll.rolls[0].length > 1);
      }

      // if we run many rolls, we should expect at least one to have exploded
      expect(hasExploded).toBeTruthy();
    });

    it('should compound if higher than 1 for `1d6!!>1`', () => {
      const notation = '1d6!!>1';
      let hasCompounded = false;

      // loop this roll for consistency
      for(let i = 0; i < loopCount; i++){
        const roll = diceRoller.roll(notation),
              total = roll.getTotal();

        expect(roll).toEqual(jasmine.any(DiceRoll));

        // check value is within allowed range
        expect(total).toBeGreaterThan(0);

        // check the rolls list is correct
        expect(roll).toHaveRolls({rolls: ['*']});
        expect(roll.rolls).toArraySumEqualTo(total);

        // check the output string (Compounds if over 1, so any total of 2 or more means that it must have compounded)
        expect(roll).toMatchParsedNotation({
          notation: notation,
          rolls: `[${total}${(total >= 2) ? '!!' : ''}]`,
          total: total,
        });

        // determine whether this roll compounded by checking the value of the roll
        hasCompounded = hasCompounded || (total >= 2);
      }

      // if we run many rolls, we should expect at least one to have compounded
      expect(hasCompounded).toBeTruthy();
    });

    it('should compound if less than 2 for `1d2!!<2`', () => {
      const notation = '1d2!!<2';
      let hasCompounded = false;

      // loop this roll for consistency
      for(let i = 0; i < loopCount; i++){
        const roll = diceRoller.roll(notation),
              total = roll.getTotal();

        expect(roll).toEqual(jasmine.any(DiceRoll));

        // check value is within allowed range
        expect(total).toBeGreaterThan(0);

        // check the rolls list is correct
        expect(roll).toHaveRolls({rolls: ['*']});
        expect(roll.rolls).toArraySumEqualTo(total);

        // check the output string (Compounds only on a roll of 1 - if we roll a 1, we roll again;
        // if we then roll a 2, we get a total of 3, if we roll a 1 we get 2 and roll again - so a minimum of 3 if compounding)
        expect(roll).toMatchParsedNotation({
          notation: notation,
          rolls: `[${total}${(total > 2) ? '!!' : ''}]`,
          total: total,
        });

        // determine whether this roll compounded by checking the value of the roll
        hasCompounded = hasCompounded || (total > 2);
      }

      // if we run many rolls, we should expect at least one to have compounded
      expect(hasCompounded).toBeTruthy();
    });

    it('should compound if equal to 2 for `1d2!!=2`', () => {
      const notation = '1d2!!=2';
      let hasCompounded = false;

      // loop this roll for consistency
      for(let i = 0; i < loopCount; i++){
        const roll = diceRoller.roll(notation),
              total = roll.getTotal();

        expect(roll).toEqual(jasmine.any(DiceRoll));

        // check value is within allowed range
        expect(total).toBeGreaterThan(0);

        // check the rolls list is correct
        expect(roll).toHaveRolls({rolls: ['*']});
        expect(roll.rolls).toArraySumEqualTo(total);

        // check the output string (Compounds only on a roll of 2 - if we roll a 2, we roll again;
        // if we then roll a 1, we get a total of 3, if we roll a 2 we get 4 and roll again - so a minimum of 5 if compounding)
        expect(roll).toMatchParsedNotation({
          notation: notation,
          rolls: `[${total}${(total > 2) ? '!!' : ''}]`,
          total: total,
        });

        // determine whether this roll compounded by checking the value of the roll
        hasCompounded = hasCompounded || (total > 2);
      }

      // if we run many rolls, we should expect at least one to have compounded
      expect(hasCompounded).toBeTruthy();
    });
  });

  describe('basic equations', () => {
    let diceRoller;

    beforeEach(() => {
      // create a new instance of the DiceRoller
      diceRoller = new DiceRoller();
    });

    it('should return between 3 and 8 for `1d6+2`', () => {
      const notation = '1d6+2',
            roll = diceRoller.roll(notation),
            total = roll.getTotal();

      expect(roll).toEqual(jasmine.any(DiceRoll));

      // check value is within allowed range
      expect(total).toBeWithinRange({min: 3, max: 8});

      // check the rolls list is correct
      expect(roll).toHaveRolls({rolls: [1]});
      expect(roll.rolls).toArraySumEqualTo(total-2);

      // check the output string
      expect(roll).toMatchParsedNotation({
        notation: notation,
        rolls: `[${total-2}]+2`,
        total: total,
      });
    });

    it('should return between -1 and 2 for `1d4-2`', () => {
      const notation = '1d4-2',
            roll = diceRoller.roll(notation),
            total = roll.getTotal();

      expect(roll).toEqual(jasmine.any(DiceRoll));

      // check value is within allowed range
      expect(total).toBeWithinRange({min: -1, max: 2});

      // check the rolls list is correct
      expect(roll).toHaveRolls({rolls: [1]});
      expect(roll.rolls).toArraySumEqualTo(total+2);

      // check the output string
      expect(roll).toMatchParsedNotation({
        notation: notation,
        rolls: `[${total+2}]-2`,
        total: total,
      });
    });

    it('should return between 2 and 20 for `1d10*2`', () => {
      const notation = '1d10*2',
            roll = diceRoller.roll(notation),
            total = roll.getTotal();

      expect(roll).toEqual(jasmine.any(DiceRoll));

      // check value is within allowed range
      expect(total).toBeWithinRange({min: 2, max: 20});

      // check the rolls list is correct
      expect(roll).toHaveRolls({rolls: [1]});
      expect(roll.rolls).toArraySumEqualTo(total/2);

      // check the output string
      expect(roll).toMatchParsedNotation({
        notation: notation,
        rolls: `[${total/2}]*2`,
        total: total,
      });
    });

    it('should return between 0.5 and 4 for `1d8/2`', () => {
      const notation = '1d8/2',
            roll = diceRoller.roll(notation),
            total = roll.getTotal();

      expect(roll).toEqual(jasmine.any(DiceRoll));

      // check value is within allowed range
      expect(total).toBeWithinRange({min: 0.5, max: 4});

      // check the rolls list is correct
      expect(roll).toHaveRolls({rolls: [1]});
      expect(roll.rolls).toArraySumEqualTo(total*2);

      // check the output string
      expect(roll).toMatchParsedNotation({
        notation: notation,
        rolls: `[${total*2}]/2`,
        total: total,
      });
    });

    it('should subtract the LOWEST roll for `4d6-L', () => {
      const notation = '4d6-L',
            roll = diceRoller.roll(notation),
            total = roll.getTotal();

      expect(roll).toEqual(jasmine.any(DiceRoll));

      // check value is within allowed range
      expect(total).toBeWithinRange({min: 3, max: 18});

      // check the rolls list is correct
      expect(roll).toHaveRolls({rolls: [4]});
      // check if the sum of the rolls (before lowest is subtracted) is equal to the total, with the lowest added
      expect(roll.rolls).toArraySumEqualTo(total + utils.getMin(roll.rolls[0]));

      // check the output string
      expect(roll).toMatchParsedNotation({
        notation: notation,
        rolls: `[${roll.rolls[0].join(',')}]-L`,
        total: total,
      });
    });

    it('should add the LOWEST roll for `4d6+L', () => {
      const notation = '4d6+L',
            roll = diceRoller.roll(notation),
            total = roll.getTotal();

      expect(roll).toEqual(jasmine.any(DiceRoll));

      // check value is within allowed range
      expect(total).toBeWithinRange({min: 5, max: 30});

      // check the rolls list is correct
      expect(roll).toHaveRolls({rolls: [4]});
      // check if the sum of the rolls (before lowest is added) is equal to the total, with the lowest subtracted
      expect(roll.rolls).toArraySumEqualTo(total - utils.getMin(roll.rolls[0]));

      // check the output string
      expect(roll).toMatchParsedNotation({
        notation: notation,
        rolls: `[${roll.rolls[0].join(',')}]+L`,
        total: total,
      });
    });

    it('should multiply by the LOWEST roll for `4d6*L', () => {
      const notation = '4d6*L',
            roll = diceRoller.roll(notation),
            total = roll.getTotal();

      expect(roll).toEqual(jasmine.any(DiceRoll));

      // check value is within allowed range
      expect(total).toBeWithinRange({min: 4, max: 144});

      // check the rolls list is correct
      expect(roll).toHaveRolls({rolls: [4]});
      // check if the sum of the rolls (before multiplied by lowest) is equal to the total, divided by the lowest
      expect(roll.rolls).toArraySumEqualTo(total / utils.getMin(roll.rolls[0]));

      // check the output string
      expect(roll).toMatchParsedNotation({
        notation: notation,
        rolls: `[${roll.rolls[0].join(',')}]*L`,
        total: total,
      });
    });

    it('should divide by the LOWEST roll for `4d6/L', () => {
      const notation = '4d6/L',
            roll = diceRoller.roll(notation),
            total = roll.getTotal();

      expect(roll).toEqual(jasmine.any(DiceRoll));

      // check value is within allowed range
      expect(total).toBeWithinRange({min: 4, max: 19});

      // check the rolls list is correct
      expect(roll).toHaveRolls({rolls: [4]});
      // check if the sum of the rolls (before divided by lowest) is equal to the total, multiplied by the lowest
      expect(roll.rolls).toArraySumEqualTo(total * utils.getMin(roll.rolls[0]));

      // check the output string
      expect(roll).toMatchParsedNotation({
        notation: notation,
        rolls: `[${roll.rolls[0].join(',')}]/L`,
        total: total,
      });
    });

    it('should subtract the HIGHEST roll for `4d6-H', () => {
      const notation = '4d6-H',
            roll = diceRoller.roll(notation),
            total = roll.getTotal();

      expect(roll).toEqual(jasmine.any(DiceRoll));

      // check value is within allowed range
      expect(total).toBeWithinRange({min: 3, max: 18});

      // check the rolls list is correct
      expect(roll).toHaveRolls({rolls: [4]});
      // check if the sum of the rolls (before highest is subtracted) is equal to the total, with the highest added
      expect(roll.rolls).toArraySumEqualTo(total + utils.getMax(roll.rolls[0]));

      // check the output string
      expect(roll).toMatchParsedNotation({
        notation: notation,
        rolls: `[${roll.rolls[0].join(',')}]-H`,
        total: total,
      });
    });

    it('should add the HIGHEST roll for `4d6+H', () => {
      const notation = '4d6+H',
            roll = diceRoller.roll(notation),
            total = roll.getTotal();

      expect(roll).toEqual(jasmine.any(DiceRoll));

      // check value is within allowed range
      expect(total).toBeWithinRange({min: 5, max: 30});

      // check the rolls list is correct
      expect(roll).toHaveRolls({rolls: [4]});
      // check if the sum of the rolls (before highest is added) is equal to the total, with the highest subtracted
      expect(roll.rolls).toArraySumEqualTo(total - utils.getMax(roll.rolls[0]));

      // check the output string
      expect(roll).toMatchParsedNotation({
        notation: notation,
        rolls: `[${roll.rolls[0].join(',')}]+H`,
        total: total,
      });
    });

    it('should multiply by the HIGHEST roll for `4d6*H', () => {
      const notation = '4d6*H',
            roll = diceRoller.roll(notation),
            total = roll.getTotal();

      expect(roll).toEqual(jasmine.any(DiceRoll));

      // check value is within allowed range
      expect(total).toBeWithinRange({min: 4, max: 144});

      // check the rolls list is correct
      expect(roll).toHaveRolls({rolls: [4]});
      // check if the sum of the rolls (before multiplied by highest) is equal to the total, divided by the highest
      expect(roll.rolls).toArraySumEqualTo(total / utils.getMax(roll.rolls[0]));

      // check the output string
      expect(roll).toMatchParsedNotation({
        notation: notation,
        rolls: `[${roll.rolls[0].join(',')}]*H`,
        total: total,
      });
    });

    it('should divide by the HIGHEST roll for `4d6/H', () => {
      const notation = '4d6/H',
            roll = diceRoller.roll(notation),
            total = roll.getTotal();

      expect(roll).toEqual(jasmine.any(DiceRoll));

      // check value is within allowed range
      expect(total).toBeWithinRange({min: 1.5, max: 4});

      // check the rolls list is correct
      expect(roll).toHaveRolls({rolls: [4]});
      // check if the sum of the rolls (before divided by highest) is equal to the total, multiplied by the highest
      expect(roll.rolls).toArraySumEqualTo(total * utils.getMax(roll.rolls[0]));

      // check the output string
      expect(roll).toMatchParsedNotation({
        notation: notation,
        rolls: `[${roll.rolls[0].join(',')}]/H`,
        total: total,
      });
    });

    it('should subtract the LOWEST explode roll for `d6!-L`', () => {
      const notation = 'd6!-L';
      let hasExploded = false;

      // loop this roll for consistency (We need it to have exploded at least once)
      for(let i = 0; i < loopCount; i++){
        const roll = diceRoller.roll(notation),
              total = roll.getTotal();

        expect(roll).toEqual(jasmine.any(DiceRoll));

        // check value is within allowed range
        expect(total).toBeGreaterThan(-1);

        // check if the sum of the rolls (before lowest is subtracted) is equal to the total, with the lowest added
        expect(roll.rolls).toArraySumEqualTo(total + utils.getMin(roll.rolls[0]));

        // check the output string
        expect(roll).toMatchParsedNotation({
          notation: notation,
          rolls: `[${roll.rolls[0].join('!,')}]-L`,
          total: total,
        });

        // determine whether this roll exploded by checking the amount of rolls
        hasExploded = hasExploded || (roll.rolls[0].length > 1);
      }

      // if we run many rolls, we should expect at least one to have exploded
      expect(hasExploded).toBeTruthy();
    });

    it('should subtract the Highest explode roll for `d6!-H`', () => {
      const notation = 'd6!-H';
      let hasExploded = false;

      // loop this roll for consistency (We need it to have exploded at least once)
      for(let i = 0; i < loopCount; i++){
        const roll = diceRoller.roll(notation),
              total = roll.getTotal();

        expect(roll).toEqual(jasmine.any(DiceRoll));

        // check value is within allowed range
        expect(total).toBeGreaterThan(-1);

        // check if the sum of the rolls (before lowest is subtracted) is equal to the total, with the lowest added
        expect(roll.rolls).toArraySumEqualTo(total + utils.getMax(roll.rolls[0]));

        // check the output string
        expect(roll).toMatchParsedNotation({
          notation: notation,
          rolls: `[${roll.rolls[0].join('!,')}]-H`,
          total: total,
        });

        // determine whether this roll exploded by checking the amount of rolls
        hasExploded = hasExploded || (roll.rolls[0].length > 1);
      }

      // if we run many rolls, we should expect at least one to have exploded
      expect(hasExploded).toBeTruthy();
    });

    it('should subtract the LOWEST compound roll for `d6!!-L`', () => {
      const notation = 'd6!!-L';
      let hasCompounded = false;

      // loop this roll for consistency (We need it to have exploded at least once)
      for(let i = 0; i < loopCount; i++){
        const roll = diceRoller.roll(notation),
              total = roll.getTotal(),
              rollsTotal = utils.reduceArray(roll.rolls);

        expect(roll).toEqual(jasmine.any(DiceRoll));

        // check value is within allowed range
        expect(total).toEqual(0);

        // check if the rolls actually exist
        expect(rollsTotal).toBeGreaterThan(0);

        // check the output string
        expect(roll).toMatchParsedNotation({
          notation: notation,
          rolls: `[${rollsTotal}${rollsTotal > 6 ? '!!' : ''}]-L`,
          total: total,
        });

        // determine whether this roll exploded by checking if the value is greater than the max
        hasCompounded = hasCompounded || (rollsTotal > 6);
      }

      // if we run many rolls, we should expect at least one to have exploded
      expect(hasCompounded).toBeTruthy();
    });

    it('should subtract the HIGHEST compound roll for `d6!!-H`', () => {
      const notation = 'd6!!-H';
      let hasCompounded = false;

      // loop this roll for consistency (We need it to have exploded at least once)
      for(let i = 0; i < loopCount; i++){
        const roll = diceRoller.roll(notation),
              total = roll.getTotal(),
              rollsTotal = utils.reduceArray(roll.rolls);

        expect(roll).toEqual(jasmine.any(DiceRoll));

        // check value is within allowed range
        expect(total).toEqual(0);

        // check if the rolls actually exist
        expect(rollsTotal).toBeGreaterThan(0);

        // check the output string
        expect(roll).toMatchParsedNotation({
          notation: notation,
          rolls: `[${rollsTotal}${rollsTotal > 6 ? '!!' : ''}]-H`,
          total: total,
        });

        // determine whether this roll exploded by checking if the value is greater than the max
        hasCompounded = hasCompounded || (rollsTotal > 6);
      }

      // if we run many rolls, we should expect at least one to have exploded
      expect(hasCompounded).toBeTruthy();
    });

    it('should subtract the LOWEST penetrating roll for `d6!p-L`', () => {
      const notation = 'd6!p-L';
      let hasExploded = false;

      // loop this roll for consistency (We need it to have exploded at least once)
      for(let i = 0; i < loopCount; i++){
        const roll = diceRoller.roll(notation),
              total = roll.getTotal();

        expect(roll).toEqual(jasmine.any(DiceRoll));

        // check value is within allowed range
        expect(total).toBeGreaterThan(-1);

        // check if the sum of the rolls (before lowest is subtracted) is equal to the total, with the lowest added
        expect(roll.rolls).toArraySumEqualTo(total + utils.getMin(roll.rolls[0]));

        // check the output string
        expect(roll).toMatchParsedNotation({
          notation: notation,
          rolls: `[${roll.rolls[0].join('!p,')}]-L`,
          total: total,
        });

        // determine whether this roll exploded by checking the amount of rolls
        hasExploded = hasExploded || (roll.rolls[0].length > 1);
      }

      // if we run many rolls, we should expect at least one to have exploded
      expect(hasExploded).toBeTruthy();
    });

    it('should subtract the HIGHEST penetrating roll for `d6!p-H`', () => {
      const notation = 'd6!p-H';
      let hasExploded = false;

      // loop this roll for consistency (We need it to have exploded at least once)
      for(let i = 0; i < loopCount; i++){
        const roll = diceRoller.roll(notation),
              total = roll.getTotal();

        expect(roll).toEqual(jasmine.any(DiceRoll));

        // check value is within allowed range
        expect(total).toBeGreaterThan(-1);

        // check if the sum of the rolls (before lowest is subtracted) is equal to the total, with the lowest added
        expect(roll.rolls).toArraySumEqualTo(total + utils.getMax(roll.rolls[0]));

        // check the output string
        expect(roll).toMatchParsedNotation({
          notation: notation,
          rolls: `[${roll.rolls[0].join('!p,')}]-H`,
          total: total,
        });

        // determine whether this roll exploded by checking the amount of rolls
        hasExploded = hasExploded || (roll.rolls[0].length > 1);
      }

      // if we run many rolls, we should expect at least one to have exploded
      expect(hasExploded).toBeTruthy();
    });
  });

  describe('pool dice', () => {
    let diceRoller,
        expectedSuccesses,
        hasSucceeded = false;

    beforeEach(() => {
      diceRoller = new DiceRoller();
      hasSucceeded = false;
    });

    it('should return number of successes for `4d6=6`', () => {
      const notation = '4d6=6';

      // run the tests multiple times for consistency
      for(let i = 0; i < loopCount; i++){
        const roll = diceRoller.roll(notation),
              rollNote = roll.rolls[0].map(num => num + (num === 6 ? '*' : '')).join(',');

        expectedSuccesses = roll.rolls[0].filter(num => num === 6).length;

        expect(roll).toEqual(jasmine.any(DiceRoll));

        // check the rolls list is correct
        expect(roll).toHaveRolls({rolls: [4]});

        expect(roll).toHaveSuccesses(expectedSuccesses);

        // check the output string
        expect(roll).toMatchParsedNotation({
          notation: notation,
          rolls: `[${rollNote}]`,
          total: (expectedSuccesses || 0)
        });

        hasSucceeded = hasSucceeded || (expectedSuccesses > 0);
      }

      // if we run many rolls, we should expect at least one to have succeeded at least once
      expect(hasSucceeded).toBeTruthy();
    });

    it('should return number of successes for `4d6<3`', () => {
      const notation = '4d6<3';

      // run the tests multiple times for consistency
      for(let i = 0; i < loopCount; i++){
        const roll = diceRoller.roll(notation),
              rollNote = roll.rolls[0].map(num => num + (num < 3 ? '*' : '')).join(',');

        expectedSuccesses = roll.rolls[0].filter(num => num < 3).length;

        expect(roll).toEqual(jasmine.any(DiceRoll));

        // check the rolls list is correct
        expect(roll).toHaveRolls({rolls: [4]});

        expect(roll).toHaveSuccesses(expectedSuccesses);

        // check the output string
        expect(roll).toMatchParsedNotation({
          notation: notation,
          rolls: `[${rollNote}]`,
          total: (expectedSuccesses || 0)
        });

        hasSucceeded = hasSucceeded || (expectedSuccesses > 0);
      }

      // if we run many rolls, we should expect at least one to have succeeded at least once
      expect(hasSucceeded).toBeTruthy();
    });

    it('should return number of successes for `4d6>=4`', () => {
      const notation = '4d6>=4';

      // run the tests multiple times for consistency
      for(let i = 0; i < loopCount; i++){
        const roll = diceRoller.roll(notation),
              rollNote = roll.rolls[0].map(num => num + (num >= 4 ? '*' : '')).join(',');

        expectedSuccesses = roll.rolls[0].filter(num => num >= 4).length;

        expect(roll).toEqual(jasmine.any(DiceRoll));

        // check the rolls list is correct
        expect(roll).toHaveRolls({rolls: [4]});

        expect(roll).toHaveSuccesses(expectedSuccesses);

        // check the output string
        expect(roll).toMatchParsedNotation({
          notation: notation,
          rolls: `[${rollNote}]`,
          total: (expectedSuccesses || 0)
        });

        hasSucceeded = hasSucceeded || (expectedSuccesses > 0);
      }

      // if we run many rolls, we should expect at least one to have succeeded at least once
      expect(hasSucceeded).toBeTruthy();
    });

    it('should return number of successes for `13d10>=5`', () => {
      const notation = '13d10>=5';

      // run the tests multiple times for consistency
      for(let i = 0; i < loopCount; i++){
        const roll = diceRoller.roll(notation),
              rollNote = roll.rolls[0].map(num => num + (num >= 5 ? '*' : '')).join(',');

        expectedSuccesses = roll.rolls[0].filter(num => num >= 5).length;

        expect(roll).toEqual(jasmine.any(DiceRoll));

        // check the rolls list is correct
        expect(roll).toHaveRolls({rolls: [13]});

        expect(roll).toHaveSuccesses(expectedSuccesses);

        // check the output string
        expect(roll).toMatchParsedNotation({
          notation: notation,
          rolls: `[${rollNote}]`,
          total: (expectedSuccesses || 0)
        });

        hasSucceeded = hasSucceeded || (expectedSuccesses > 0);
      }

      // if we run many rolls, we should expect at least one to have succeeded at least once
      expect(hasSucceeded).toBeTruthy();
    });

    it('should return number of successes for `13d10>=5-H`', () => {
      const notation = '13d10>=5-H';

      // run the tests multiple times for consistency
      for(let i = 0; i < loopCount; i++){
        const roll = diceRoller.roll(notation),
              rollNote = roll.rolls[0].map(num => num + (num >= 5 ? '*' : '')).join(',');
        let hSuccessVal = Math.max.apply(window, roll.rolls[0]) >= 5 ? 1 : 0;

        expectedSuccesses = roll.rolls[0].filter(num => num >= 5).length - hSuccessVal;

        expect(roll).toEqual(jasmine.any(DiceRoll));

        // check the rolls list is correct
        expect(roll).toHaveRolls({rolls: [13]});

        expect(roll).toHaveSuccesses(expectedSuccesses);

        // check the output string
        expect(roll).toMatchParsedNotation({
          notation: notation,
          rolls: `[${rollNote}]-H`,
          total: (expectedSuccesses || 0)
        });

        hasSucceeded = hasSucceeded || (expectedSuccesses > 0);
      }

      // if we run many rolls, we should expect at least one to have succeeded at least once
      expect(hasSucceeded).toBeTruthy();
    });

    it('should return number of successes for `6d10>=5*2`', () => {
      const notation = '6d10>=5*2';

      // run the tests multiple times for consistency
      for(let i = 0; i < loopCount; i++){
        const roll = diceRoller.roll(notation),
              rollNote = roll.rolls[0].map(num => num + (num >= 5 ? '*' : '')).join(',');

        expectedSuccesses = roll.rolls[0].filter(num => num >= 5).length * 2;

        expect(roll).toEqual(jasmine.any(DiceRoll));

        // check the rolls list is correct
        expect(roll).toHaveRolls({rolls: [6]});

        expect(roll).toHaveSuccesses(expectedSuccesses);

        // check the output string
        expect(roll).toMatchParsedNotation({
          notation: notation,
          rolls: `[${rollNote}]*2`,
          total: (expectedSuccesses || 0)
        });

        hasSucceeded = hasSucceeded || (expectedSuccesses > 0);
      }

      // if we run many rolls, we should expect at least one to have succeeded at least once
      expect(hasSucceeded).toBeTruthy();
    });

    it('should return number of successes + value for `2d10>=5+3d6`', () => {
      const notation = '2d10>=5+3d6';

      // run the tests multiple times for consistency
      for(let i = 0; i < loopCount; i++){
        const roll = diceRoller.roll(notation),
              rollNote = roll.rolls[0].map(num => num + (num >= 5 ? '*' : '')).join(',');

        expectedSuccesses = roll.rolls[0].filter(num => num >= 5).length;

        // calculate expected totals
        const total = expectedSuccesses + DiceRoller.utils.sumArray(roll.rolls[1]);

        expect(roll).toEqual(jasmine.any(DiceRoll));

        // check the rolls list is correct
        expect(roll).toHaveRolls({rolls: [2, 3]});

        expect(roll).toHaveSuccesses(expectedSuccesses);

        // check the output string
        expect(roll).toMatchParsedNotation({
          notation: notation,
          rolls: `[${rollNote}]+[${roll.rolls[1]}]`,
          total: total
        });

        hasSucceeded = hasSucceeded || (expectedSuccesses > 0);
      }

      // if we run many rolls, we should expect at least one to have succeeded at least once
      expect(hasSucceeded).toBeTruthy();
    });

    describe('non-pool dice rolls', () => {
      it('should return no successes for `4d6`', () => {
        const notation = '4d6';

        // run the tests multiple times for consistency
        for(let i = 0; i < loopCount; i++){
          const roll = diceRoller.roll(notation);

          expect(roll).not.toHaveSuccesses();
          // explicitly check against zero, just be be certain
          expect(roll).toHaveSuccesses(0);
        }
      });

      it('should return no successes for `5d10!`', () => {
        const notation = '5d10!';

        // run the tests multiple times for consistency
        for(let i = 0; i < loopCount; i++){
          const roll = diceRoller.roll(notation);

          expect(roll).not.toHaveSuccesses();
          // explicitly check against zero, just be be certain
          expect(roll).toHaveSuccesses(0);
        }
      });

      it('should return no successes for `2d6!!`', () => {
        const notation = '2d6!!';

        // run the tests multiple times for consistency
        for(let i = 0; i < loopCount; i++){
          const roll = diceRoller.roll(notation);

          expect(roll).not.toHaveSuccesses();
          // explicitly check against zero, just be be certain
          expect(roll).toHaveSuccesses(0);
        }
      });
    });
  });

  describe('roll log', () => {
    let diceRoller;

    beforeEach(() => {
      // create a new instance of the DiceRoller
      diceRoller = new DiceRoller();
    });

    it('should be no dice rolled', () => {
      expect(diceRoller).not.toHaveLogLength();
      expect(diceRoller.getNotation()).toEqual('');
    });

    it('should have 1 dice rolled', () => {
      diceRoller.roll('d6');

      expect(diceRoller).toHaveLogLength(1);
    });

    it('should be cleared log', () => {
      diceRoller.roll('d6');
      diceRoller.clearLog();

      expect(diceRoller).not.toHaveLogLength();
      expect(diceRoller.getNotation()).toEqual('');
    });

    it('should have 2 dice rolled', () => {
      diceRoller.roll('1d6');
      diceRoller.roll('d10');

      expect(diceRoller).toHaveLogLength(2);
    });

    it('should contain DiceRolls', () => {
      diceRoller.roll('1d6');
      diceRoller.roll('8d10');
      diceRoller.roll('dF');

      // loop through and check that each item in the log is actually a DiceRoll
      diceRoller.getLog().forEach(roll => {
        expect(roll).toEqual(jasmine.any(DiceRoll));
      });
    });
  });
<<<<<<< HEAD
})();
=======

  describe('invalid rolls', function(){
    var diceRoller;

    beforeEach(function(){
      // create a new instance of the DiceRoller
      diceRoller = new DiceRoller();
    });

    it('should throw an error calling `DiceRoller.roll()` with no notation defined', function(){
      expect(function(){
        diceRoller.roll();
      }).toThrowError(/No notation specified/);

      expect(function(){
        diceRoller.roll(undefined);
      }).toThrowError(/No notation specified/);

      expect(function(){
        diceRoller.roll(null);
      }).toThrowError(/No notation specified/);

      expect(function(){
        diceRoller.roll(false);
      }).toThrowError(/No notation specified/);
    });

    it('should throw error calling `DiceRoller.roll()` with number', function(){
      expect(function(){
        diceRoller.roll(1);
      }).toThrowError(/Notation is not valid/);

      expect(function(){
        diceRoller.roll(0);
      }).toThrowError(/No notation specified/);

      expect(function(){
        diceRoller.roll(100);
      }).toThrowError(/Notation is not valid/);

      expect(function(){
        diceRoller.roll(-100);
      }).toThrowError(/Notation is not valid/);

      expect(function(){
        diceRoller.roll(23.45);
      }).toThrowError(/Notation is not valid/);
    });

    it('should throw error calling `DiceRoller.roll()` with array of rolls', function(){
      expect(function(){
        diceRoller.roll(['1d6', 'd10']);
      }).toThrowError(/Object has no notation/);
    });

    it('should throw an error calling `DiceRoller.rollMany()` with no notation defined', function(){
      expect(function(){
        diceRoller.rollMany();
      }).toThrowError(/No notations specified/);

      expect(function(){
        diceRoller.rollMany(undefined);
      }).toThrowError(/No notations specified/);

      expect(function(){
        diceRoller.rollMany(null);
      }).toThrowError(/No notations specified/);

      expect(function(){
        diceRoller.rollMany(false);
      }).toThrowError(/No notations specified/);
    });

    it('should throw error calling `DiceRoller.rollMany()` without Array', function(){
      expect(function(){
        diceRoller.rollMany('1d6');
      }).toThrowError(/Notations are not valid/);

      expect(function(){
        diceRoller.rollMany(1);
      }).toThrowError(/Notations are not valid/);

      expect(function(){
        diceRoller.rollMany({foo: 'bar'});
      }).toThrowError(/Notations are not valid/);

      expect(function(){
        diceRoller.rollMany(0);
      }).toThrowError(/No notations specified/);
    });
  });

  describe('multiple rolls', function(){
    var diceRoller;

    beforeEach(function(){
      // create a new instance of the DiceRoller
      diceRoller = new DiceRoller();
    });

    it('should roll multiple notations at the same time', function(){
      diceRoller.rollMany(['1d6', 'd10']);

      expect(diceRoller).toHaveLogLength(2);
    });

    it('should roll single notation in array if passed to `rollMultiple`', function(){
      diceRoller.rollMany(['1d6']);

      expect(diceRoller).toHaveLogLength(1);
    });
  });
}());
>>>>>>> 4a0fbb15
<|MERGE_RESOLUTION|>--- conflicted
+++ resolved
@@ -1394,9 +1394,6 @@
       });
     });
   });
-<<<<<<< HEAD
-})();
-=======
 
   describe('invalid rolls', function(){
     var diceRoller;
@@ -1509,5 +1506,4 @@
       expect(diceRoller).toHaveLogLength(1);
     });
   });
-}());
->>>>>>> 4a0fbb15
+})();