/*global beforeEach, console, DiceRoller, jasmine */
beforeEach(() => {
  'use strict';

  const customMatchers = {
    toBeWithinRange: (util, customEqualityTesters) => {
      return {
        compare: (actual, expected) => {
          const result = {};

          if ((actual < expected.min) || (actual > expected.max)) {
            result.pass = false;
            result.message = 'Expected ' + actual + ' to be within range: ' + expected.min + ' - ' + expected.max;
          } else {
            result.pass = true;
            result.message = 'Expected ' + actual + ' NOT to be within range: ' + expected.min + ' - ' + expected.max;
          }

          return result;
        }
      };
    },
    toHaveValuesWithinRange: (util, customEqualityTesters) => {
      return {
        compare: (actual, expected) => {
          let result = {pass: true},
              i;

          if (!Array.isArray(actual)) {
            result.pass = false;
            result.message = 'Expected ' + actual + ' to be an Array';
          } else {
            for (i = 0; i < actual.length; i++) {
              if ((actual[i] < expected.min) || (actual[i] > expected.max)) {
                result.pass = false;
                result.message = 'Expected ' + actual[i] + ' to be within range: ' + expected.min + ' - ' + expected.max;

                // end loop
                i = actual.length;
              }
            }
          }

          return result;
        }
      };
    },
    toArraySumEqualTo: (util, customEqualityTesters) => {
      return {
        compare: (actual, expected) => {
          const sum = utils.reduceArray(actual);
          let result = {};

          if (sum !== expected) {
            result.pass = false;
            result.message = 'Expected Array sum ' + sum + ' to equal ' + expected;
          } else {
            result.pass = true;
            result.message = 'Expected Array sum ' + sum + ' NOT to equal ' + expected;
          }

          return result;
        }
      };
    },
    toHaveRolls: (util, customEqualityTesters) => {
      return {
        compare: (actual, expected) => {
          const rolls = actual.rolls,
                rollsReq = expected ? expected.rolls : null;
          let result = {pass: true, message: 'Expected "' + actual + '" Not to have rolls'},
              rollI;

          if (!rolls.length) {
            result.pass = false;
            result.message = 'Expected "' + actual + '" to have rolls';
          } else if (rollsReq && (rollsReq.length !== rolls.length)) {
            result.pass = false;
            result.message = 'Expected "' + actual + '" to have ' + rollsReq.length + ' rolls';
          } else {
            // loop through each roll and ensure that it has rolls (multiples for exploded)
            for (rollI = 0; rollI < rolls.length; rollI++) {
              if (!rolls[rollI].length) {
                result.pass = false;
                result.message = 'Expected "' + actual + '" roll index "' + rollI + '" to have roll values';
              } else if (rollsReq && rollsReq[rollI] && (rollsReq[rollI] !== '*') && (rollsReq[rollI] !== rolls[rollI].length)) {
                // roll length doesn't match expected (Ignore *, which means unlimited)
                result.pass = false;
                result.message = 'Expected "' + actual + '" index "' + rollI + '" (' + rolls[rollI].length + ') to have ' + rollsReq[rollI] + ' roll values';
              }

              if (!result.pass) {
                // end the loop
                rollI = rolls.length;
              }
            }
          }

          return result;
        }
      };
    },
    toHaveSuccesses: (util, customEqualityTesters) => {
      return {
        compare: (actual, expected) => {
          const successCount = actual.getSuccesses();
          let result = {
                pass: true,
                message: 'Expected "' + actual + '" Not to have ' + (expected ? expected + ' ' : '') + 'success' + (!expected || (expected > 1) ? 'es' : '')
              };

          if((expected === null) || (typeof expected === 'undefined')){
            // expected not defined so expecting an unspecified amount of successes, at least 1
            if(!successCount){
              result.pass = false;
              result.message = 'Expected "' + actual + '" to have at least 1 success';
            }
          }else if(expected !== successCount){
            // number of successes doesn't match expected
            result.pass = false;
            result.message = 'Expected "' + actual + '" to have ' + expected + ' success' + (!expected || (expected > 1) ? 'es' : '');
          }

          return result;
        }
      };
    },
    toExplode: (util, customEqualityTesters) => {
      return {
        compare: (actual, expected) => {
          let result = {pass: true, message: 'Expected "' + actual + '" NOT to explode'},
              rollI,
              max = expected.max || null,
              min = expected.min || null;
          const rollList = Array.isArray(actual) ? actual : [actual],
                comparePoint = expected.comparePoint || {operator: '=', value: max},
                penetrating = !!expected.penetrate;

          if (!max || !min) {
            result.pass = false;
            result.message = "Expected explode argument to provide max and min";
          } else {
<<<<<<< HEAD
            for (rollI = 0; rollI < rollList.length; rollList++) {
              const value = rollList[rollI];
=======
            for (rollI = 0; rollI < rollList.length; rollI++) {
              var value = rollList[rollI];
>>>>>>> a4538044

              if (penetrating && (rollI === 1)) {
                // we need to compensate for the -1 on consecutive rolls when penetrating
                max--;
                min--;

                // ensure that the compare point value is not greater than the new max
                if(comparePoint.value > max){
                  comparePoint.value = max;
                }
              }

              if (value > max) {
                // rolled over max
                result.pass = false;
                result.message = "Expected " + value + ' to be less than or equal to max (' + max + ')';
              } else if (value < min) {
                // rolled under min
                result.pass = false;
                result.message = "Expected " + value + ' to be greater than or equal to min (' + min + ')';
              } else {
                const didExplode = rollList.length > (rollI + 1);
                let shouldExplode = false;

                switch (comparePoint.operator) {
                  case '=':
                  case '==':
                    shouldExplode = value === comparePoint.value;
                    break;
                  case '<':
                    shouldExplode = value < comparePoint.value;
                    break;
                  case '>':
                    shouldExplode = value > comparePoint.value;
                    break;
                  case '<=':
                    shouldExplode = value <= comparePoint.value;
                    break;
                  case '>=':
                    shouldExplode = value >= comparePoint.value;
                    break;
                  case '!':
                  case '!=':
                    shouldExplode = value !== comparePoint.value;
                    break;
                }

                if (shouldExplode && !didExplode) {
                  // met comparison, but didn't explode
                  result.pass = false;
                  result.message = "Expected " + value + ' to explode at ' + comparePoint.operator + ' ' + comparePoint.value;
                } else if (!shouldExplode && didExplode) {
                  // didn't meet comparison, but exploded
                  result.pass = false;
                  result.message = "Expected " + value + ' to NOT explode at ' + comparePoint.operator + ' ' + comparePoint.value;
                }
              }

              if (!result.pass) {
                // end the loop
                rollI = rollList.length;
              }
            }
          }

          return result;
        }
      };
    },
    toMatchParsedNotation: (util, customEqualityTesters) => {
      return {
        compare: (actual, expected) => {
          const toMatch = expected.notation + ': ' + expected.rolls + (expected.total !== undefined ? ' = ' + expected.total : '');
          let result = {};

          if ('' + actual !== toMatch) {
            result.pass = false;
            result.message = 'Expected "' + actual + '" to match parsed notation "' + toMatch + '"';
          } else {
            result.pass = true;
            result.message = 'Expected "' + actual + '" NOT to match parsed notation "' + toMatch + '"';
          }

          return result;
        }
      };
    },
    toHaveLogLength: (util, customEqualityTesters) => {
      return {
        compare: (actual, expected) => {
          const logLength = actual.getLog().length;
          let result = {};

          if (typeof expected !== 'number') {
            // no length specified - just check if it has a length
            if (!logLength) {
              // no length
              result.pass = false;
              result.message = 'Expected log to have a length';
            } else {
              // no length
              result.pass = true;
              result.message = 'Expected log to NOT have a length';
            }
          } else if (logLength === expected) {
            result.pass = true;
            result.message = 'Expected log length ' + logLength + ' NOT to be ' + expected;
          } else {
            result.pass = false;
            result.message = 'Expected log length ' + logLength + ' to be ' + expected;
          }

          return result;
        }
      };
    },
    toBeDiceRoll: (util, customEqualityTesters) => {
      return {
        compare: (actual, expected) => {
          const roll = actual,
                total = roll.getTotal();
          let result = {pass: true, message: 'Expected "' + actual + '" to NOT be a Dice Roll'},
              resultT;

          // check value is within allowed range
          resultT = customMatchers.toBeWithinRange().compare(total, {
            min: expected.totalRange.min,
            max: expected.totalRange.max
          });
          if (!resultT.pass) {
            result = resultT;
          }

          // check the rolls list is correct
          resultT = customMatchers.toHaveRolls().compare(roll, {rolls: expected.rolls});
          if (!resultT.pass) {
            result = resultT;
          }

          resultT = customMatchers.toHaveValuesWithinRange().compare(roll.rolls[0], {
            min: expected.dieRange.min,
            max: expected.dieRange.max
          });
          if (!resultT.pass) {
            result = resultT;
          }

          resultT = customMatchers.toArraySumEqualTo().compare(roll.rolls, total);
          if (!resultT.pass) {
            result = resultT;
          }

          // check the output string
          resultT = customMatchers.toMatchParsedNotation().compare(roll, {
            notation: expected.notation,
            rolls: '[' + roll.rolls[0].join(',') + ']',
            total: total
          });
          if (!resultT.pass) {
            result = resultT;
          }

          return result;
        }
      };
    },
    toBeJson: () => {
      return {
        compare: actual => {
          let result = {};

          result.pass = utils.isJSON(actual);

          if(result.pass){
            result.message = 'Expected "' + actual + '" to NOT be valid JSON';
          }else{
            result.message = 'Expected "' + actual + '" to be valid JSON';
          }

          return result;
        }
      };
    },
    toBeBase64: () => {
      return {
        compare: actual => {
          let result = {};

          result.pass = utils.isBase64Encoded(actual);

          if(result.pass){
            result.message = 'Expected "' + actual + '" to NOT be base64 encoded';
          }else{
            result.message = 'Expected "' + actual + '" to be base64 encoded';
          }

          return result;
        }
      };
    },
    toWorkAsUtility: () => {
      return {
        compare: (methodName, args, response) => {
          let result = {};

          result.pass = DiceRoller.utils[methodName].apply(window, args) === response;

          if(result.pass){
            result.message = 'Expected "' + methodName + '(' + args.join(',') + ')" to NOT equal ' + response;
          }else{
            result.message = 'Expected "' + methodName + '(' + args.join(',') + ')" to equal ' + response;
          }

          return result;
        }
      };
    }
  };

  // add matchers globally
  jasmine.addMatchers(customMatchers);

  window.utils = {
    /**
     * Reduces an array to a single value
     *
     * @param obj
     * @returns {*}
     */
    reduceArray: obj => {
      if(Array.isArray(obj)){
        return obj.reduce((a, b) => utils.reduceArray(a) + utils.reduceArray(b), 0);
      }else{
        return obj;
      }
    },
    getMin: obj => Math.min.apply(this, obj),
    getMax: obj => Math.max.apply(this, obj),
    isJSON: obj => {
      if(!obj){
        return false;
      }

      try{
        JSON.parse(obj);
      }catch(e){
        return false;
      }

      return true;
    },
    isBase64Encoded: obj => {
      try{
        return obj && (btoa(atob(obj)) === obj);
      }catch(e){
        return false;
      }
    }
  };
});<|MERGE_RESOLUTION|>--- conflicted
+++ resolved
@@ -140,13 +140,8 @@
             result.pass = false;
             result.message = "Expected explode argument to provide max and min";
           } else {
-<<<<<<< HEAD
-            for (rollI = 0; rollI < rollList.length; rollList++) {
+            for (rollI = 0; rollI < rollList.length; rollI++) {
               const value = rollList[rollI];
-=======
-            for (rollI = 0; rollI < rollList.length; rollI++) {
-              var value = rollList[rollI];
->>>>>>> a4538044
 
               if (penetrating && (rollI === 1)) {
                 // we need to compensate for the -1 on consecutive rolls when penetrating
