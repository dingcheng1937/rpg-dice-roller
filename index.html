--- conflicted
+++ resolved
@@ -164,11 +164,7 @@
 
       diceRoller.roll(value);
 
-<<<<<<< HEAD
-      document.getElementById('output').value = diceRoller.notation;
-=======
       document.getElementById('output').value = diceRoller.getOutput();
->>>>>>> 4198620f
 
       // stop event propagation
       return false;
@@ -177,11 +173,7 @@
     function clearLog(){
       diceRoller.clearLog();
 
-<<<<<<< HEAD
-      document.getElementById('output').value = diceRoller.notation;
-=======
       document.getElementById('output').value = diceRoller.getOutput();
->>>>>>> 4198620f
 
       // stop event propagation
       return false;
