--- conflicted
+++ resolved
@@ -351,22 +351,22 @@
        * @param val
        * @returns {boolean}
        */
-      isNumeric(val) {
+      isNumeric(val){
         return !Array.isArray(val) && !Number.isNaN(val) && Number.isFinite(parseInt(val, 10));
       },
-      isBase64(val) {
-        try {
+      isBase64(val){
+        try{
           return !!(val && (btoa(atob(val)) === val));
-        } catch (e) {
+        }catch(e){
           return false;
         }
       },
-      isJson(val) {
-        try {
+      isJson(val){
+        try{
           let parsed = val ? JSON.parse(val) : false;
 
           return !!(parsed && (typeof parsed === 'object'));
-        } catch (e) {
+        }catch(e){
           return false;
         }
       },
@@ -378,11 +378,11 @@
        * @param {number|string} max
        * @returns {*}
        */
-      generateNumber(min, max) {
+      generateNumber(min, max){
         min = min ? parseInt(min, 10) : 1;
         max = max ? parseInt(max, 10) : min;
 
-        if (max <= min) {
+        if(max <= min){
           return min;
         }
 
@@ -391,7 +391,7 @@
       /**
        * @returns {function(Array): number}
        */
-      get sumArray() {
+      get sumArray(){
         /**
          * Takes an array of numbers and adds them together,
          * returning the result
@@ -408,7 +408,7 @@
       /**
        * @returns {function(number, number, string=): number}
        */
-      get equateNumbers() {
+      get equateNumbers(){
         /**
          * Takes two numbers and runs a
          * mathematical equation on them,
@@ -425,7 +425,7 @@
           b = this.isNumeric(b) ? parseFloat(b) : 0;
 
           // only carry out operation if we have both values
-          switch (operator) {
+          switch(operator){
             case '*':
               // multiply the value
               a *= b;
@@ -456,13 +456,13 @@
        * @param {string} operator A valid comparative operator (=, <, >, <=, >=, !=)
        * @returns {boolean}
        */
-      compareNumbers(a, b, operator) {
+      compareNumbers(a, b, operator){
         let result;
 
         a = parseFloat(a);
         b = parseFloat(b);
 
-        switch (operator) {
+        switch(operator){
           case '=':
           case '==':
             result = a === b;
@@ -587,7 +587,11 @@
         get: (name, flags, matchWhole = false) => {
           const cacheName = name + '_' + flags + '_' + (matchWhole ? 't' : 'f');
 
-          if(!regExp[cacheName]){
+          if(!name){
+            throw new Error('DiceRoller: Notation pattern name not defined');
+          }else if((typeof name !== 'string') || !strings[name]){
+            throw new Error(`DiceRoller: Notation pattern name not found: ${name}`);
+          }else if(!regExp[cacheName]){
             // no cached version - create it
             regExp[cacheName] = new RegExp((matchWhole ? '^' : '') + strings[name] + (matchWhole ? '$' : ''), flags || undefined);
           }
@@ -614,32 +618,7 @@
      *
      * @type {symbol}
      */
-<<<<<<< HEAD
     const _parsedDice = Symbol('parsedDice');
-=======
-    strings.notation  = '(' + strings.arithmeticOperator + ')?' + strings.diceFull + '((?:' + strings.addition + ')*)';
-
-
-    var regExp  = {};
-
-    return {
-      /**
-       * @param {string} name
-       * @param {string=} flags
-       * @param {boolean=} matchWhole
-       * @returns {RegExp}
-       */
-      get: function(name, flags, matchWhole){
-        var cacheName = name + '_' + flags + '_' + (matchWhole ? 't' : 'f');
-
-        if(!name) {
-          throw new Error('DiceRoller: Notation pattern name not defined');
-        }else if((typeof name !== 'string') || !strings[name]){
-          throw new Error('DiceRoller: Notation pattern name not found: ' + name);
-        }else if(!regExp[cacheName]){
-          regExp[cacheName] = new RegExp((matchWhole ? '^' : '') + strings[name] + (matchWhole ? '$' : ''), flags || undefined);
-        }
->>>>>>> c574d14c
 
     const _resetTotals = Symbol('resetTotals');
 
